--- conflicted
+++ resolved
@@ -24,23 +24,6 @@
 	ClientSet    kubernetes.Clientset
 	ListOptions  metav1.ListOptions
 	Hostfile     *fwdport.HostFileWithLock
-<<<<<<< HEAD
-	ClientConfig *restclient.Config
-	RESTClient   *restclient.RESTClient
-	ShortName    bool
-	IpC          byte
-	IpD          *int
-	Domain       string
-
-	PodLabelSelector string                              // The label selector to query for matching pods.
-	NamespaceIPLock  *sync.Mutex                         // Synchronization for IP handout for each portforward
-	Svc              *v1.Service                         // Reference to the k8s service.
-	Headless         bool                                // A headless service will forward all of the pods, while normally only a single pod is forwarded.
-	LastSyncedAt     time.Time                           // When was the set of pods last synced
-	SyncDebouncer    func(f func())                      // Use debouncer for listing pods so we don't hammer the k8s when a bunch of changes happen at once
-	PortForwards     map[string]*fwdport.PortForwardOpts // A mapping of all the pods currently being forwarded. key = podname
-	DoneChannel      chan struct{}                       // After shutdown is complete, this channel will be closed
-=======
 	ClientConfig restclient.Config
 	RESTClient   restclient.RESTClient
 
@@ -82,7 +65,6 @@
 	// key = podName
 	PortForwards map[string]*fwdport.PortForwardOpts
 	DoneChannel  chan struct{} // After shutdown is complete, this channel will be closed
->>>>>>> a21d2fb5
 }
 
 // String representation of a ServiceFWD returns a unique name
@@ -118,69 +100,6 @@
 	return podsEligible
 }
 
-<<<<<<< HEAD
-// SyncPodForwards selects one or all pods behind a service, and invokes the forwarding setup for that or those pod(s).
-// It will remove pods in-mem that are no longer returned by k8s, should these not be correctly deleted.
-func (svcfwd *ServiceFWD) SyncPodForwards(force bool) {
-	sync := func() {
-		defer func() { svcfwd.LastSyncedAt = time.Now() }()
-
-		k8sPods := svcfwd.GetPodsForService()
-
-		// If no pods are found currently. Will try again next resync period
-		if len(k8sPods) == 0 {
-			log.Warnf("WARNING: No Running Pods returned for service %s", svcfwd)
-			return
-		}
-
-		// Check if the pods currently being forwarded still exist in k8s and if they are not in a (pre-)running state, if not: remove them
-		for _, podName := range svcfwd.ListPodNames() {
-			keep := false
-			for _, pod := range k8sPods {
-				if podName == pod.Name && (pod.Status.Phase == v1.PodPending || pod.Status.Phase == v1.PodRunning) {
-					keep = true
-					break
-				}
-			}
-			if !keep {
-				svcfwd.RemovePod(podName)
-			}
-		}
-		// Set up portforwarding for one or all of these pods
-		// normal service portforward the first pod as service name. headless service not only forward first Pod as service name, but also portforward all pods.
-		if len(k8sPods) != 0 {
-			if svcfwd.Headless {
-				svcfwd.LoopPodsToForward([]v1.Pod{k8sPods[0]}, true)
-				svcfwd.LoopPodsToForward(k8sPods, false)
-			} else {
-				// Check if currently we are forwarding a pod which is good to keep using
-				podNameToKeep := ""
-				for _, podName := range svcfwd.ListPodNames() {
-					if podNameToKeep != "" {
-						break
-					}
-					for _, pod := range k8sPods {
-						if podName == pod.Name && (pod.Status.Phase == v1.PodPending || pod.Status.Phase == v1.PodRunning) {
-							podNameToKeep = pod.Name
-							break
-						}
-					}
-				}
-
-				// Stop forwarding others, should there be. In case none of the currently forwarded pods are good to keep,
-				// podNameToKeep will be the empty string, and the comparison will mean we will remove all pods, which is the desired behaviour.
-				for _, podName := range svcfwd.ListPodNames() {
-					if podName != podNameToKeep {
-						svcfwd.RemovePod(podName)
-					}
-				}
-
-				// If no good pod was being forwarded already, start one
-				if podNameToKeep == "" {
-					svcfwd.LoopPodsToForward([]v1.Pod{k8sPods[0]}, false)
-				}
-			}
-=======
 // SyncPodForwards selects one or all pods behind a service, and invokes
 // the forwarding setup for that or those pod(s). It will remove pods in-mem
 // that are no longer returned by k8s, should these not be correctly deleted.
@@ -258,24 +177,8 @@
 		// If no good pod was being forwarded already, start one
 		if podNameToKeep == "" {
 			svcFwd.LoopPodsToForward([]v1.Pod{k8sPods[0]}, false)
->>>>>>> a21d2fb5
-		}
-
-	}
-
-	// When a whole set of pods gets deleted at once, they all will trigger a SyncPodForwards() call.
-	// This would hammer k8s with load needlessly.  We therefore use a debouncer to only update pods
-	// if things have been stable for at least a few seconds.  However, if things never stabilize we
-	// will still reload this information at least once every 5 minutes.
-	if force || time.Since(svcfwd.LastSyncedAt) > 5*time.Minute {
-		// Replace current debounced function with no-op
-		svcfwd.SyncDebouncer(func() {})
-
-		// Do the syncing work
-		sync()
-	} else {
-		// Queue sync
-		svcfwd.SyncDebouncer(sync)
+		}
+
 	}
 }
 
@@ -284,7 +187,7 @@
 func (svcFwd *ServiceFWD) LoopPodsToForward(pods []v1.Pod, includePodNameInHost bool) {
 	publisher := &fwdpub.Publisher{
 		PublisherName: "Services",
-		Output:        log.IsLevelEnabled(log.DebugLevel),
+		Output:        false,
 	}
 
 	// Ip address handout is a critical section for synchronization,
@@ -326,11 +229,6 @@
 				svcName = pod.Name + "." + serviceHostName
 			}
 
-<<<<<<< HEAD
-			svcName = serviceHostName
-
-			log.Debugf("Resolving:    %s to %s\n",
-=======
 			// if this is not the first namespace on the
 			// first cluster then append the namespace
 			if svcFwd.NamespaceN > 0 {
@@ -344,21 +242,13 @@
 			}
 
 			log.Debugf("Resolving: %s to %s\n",
->>>>>>> a21d2fb5
 				serviceHostName,
 				localIp.String(),
 			)
 
-<<<<<<< HEAD
-			log.Printf("Port-Forward: %s.%s.svc.cluster.%s:%d to pod %s:%s\n",
-				svcfwd.Svc.Name,
-				svcfwd.Svc.Namespace,
-				svcfwd.Context,
-=======
 			log.Printf("Port-Forward: %s %s:%d to pod %s:%s\n",
 				localIp.String(),
 				serviceHostName,
->>>>>>> a21d2fb5
 				port.Port,
 				pod.Name,
 				podPort,
@@ -377,16 +267,10 @@
 				PodPort:    podPort,
 				LocalIp:    localIp,
 				LocalPort:  localPort,
-<<<<<<< HEAD
-				Hostfile:   svcfwd.Hostfile,
-				ShortName:  svcfwd.ShortName,
-				Domain:     svcfwd.Domain,
-=======
 				HostFile:   svcFwd.Hostfile,
 				ClusterN:   svcFwd.ClusterN,
 				NamespaceN: svcFwd.NamespaceN,
 				Domain:     svcFwd.Domain,
->>>>>>> a21d2fb5
 
 				ManualStopChan: make(chan struct{}),
 				DoneChan:       make(chan struct{}),
