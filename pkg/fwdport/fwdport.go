package fwdport

import (
	"fmt"
	"net"
	"net/http"
	"strconv"
	"sync"
	"time"

	log "github.com/sirupsen/logrus"
	"github.com/txn2/kubefwd/pkg/fwdnet"
	"github.com/txn2/kubefwd/pkg/fwdpub"
	"github.com/txn2/txeh"
	v1 "k8s.io/api/core/v1"
	metav1 "k8s.io/apimachinery/pkg/apis/meta/v1"
	"k8s.io/apimachinery/pkg/watch"
	"k8s.io/client-go/kubernetes"
	restclient "k8s.io/client-go/rest"
	"k8s.io/client-go/tools/portforward"
	"k8s.io/client-go/transport/spdy"
)

// ServiceFWD PodSyncer interface is used to represent a
// fwdservice.ServiceFWD reference, which cannot be used directly
// due to circular imports.  It's a reference from a pod to it's
// parent service.
type ServiceFWD interface {
	String() string
	SyncPodForwards(bool)
}

// HostFileWithLock
type HostFileWithLock struct {
	Hosts *txeh.Hosts
	sync.Mutex
}

// HostsParams
type HostsParams struct {
	localServiceName string
	nsServiceName    string
	fullServiceName  string
	svcServiceName   string
}

// PortForwardOpts
type PortForwardOpts struct {
<<<<<<< HEAD
	Out            *fwdpub.Publisher
	Config         *restclient.Config
	ClientSet      *kubernetes.Clientset
	RESTClient     *restclient.RESTClient
	Context        string
	Namespace      string
	Service        string
	ServiceFwd     ServiceFWD
	PodName        string
	PodPort        string
	LocalIp        net.IP
	LocalPort      string
	Hostfile       *HostFileWithLock
	ShortName      bool
=======
	Out        *fwdpub.Publisher
	Config     restclient.Config
	ClientSet  kubernetes.Clientset
	RESTClient restclient.RESTClient

	Service    string
	ServiceFwd ServiceFWD
	PodName    string
	PodPort    string
	LocalIp    net.IP
	LocalPort  string
	HostFile   *HostFileWithLock

	// Context is a unique key (string) in kubectl config representing
	// a user/cluster combination. Kubefwd uses context as the
	// cluster name when forwarding to more than one cluster.
	Context string

	// Namespace is the current Kubernetes Namespace to locate services
	// and the pods that back them for port-forwarding
	Namespace string

	// ClusterN is the ordinal index of the cluster (from configuration)
	// cluster 0 is considered local while > 0 is remote
	ClusterN int

	// NamespaceN is the ordinal index of the namespace from the
	// perspective of the user. Namespace 0 is considered local
	// while > 0 is an external namespace
	NamespaceN int

>>>>>>> a21d2fb5
	Domain         string
	HostsParams    *HostsParams
	Hosts          []string
	ManualStopChan chan struct{} // Send a signal on this to stop the portforwarding
	DoneChan       chan struct{} // Listen on this channel for when the shutdown is completed.
}

// PortForward does the port-forward for a single pod.
// It is a blocking call and will return when an error occurred
// or after a cancellation signal has been received.
func (pfo *PortForwardOpts) PortForward() error {
	defer close(pfo.DoneChan)

	transport, upgrader, err := spdy.RoundTripperFor(&pfo.Config)
	if err != nil {
		return err
	}

	// check that pod port can be strconv.ParseUint
	_, err = strconv.ParseUint(pfo.PodPort, 10, 32)
	if err != nil {
		pfo.PodPort = pfo.LocalPort
	}

	fwdPorts := []string{fmt.Sprintf("%s:%s", pfo.LocalPort, pfo.PodPort)}

	// if need to set timeout, set it here.
	// restClient.Client.Timeout = 32
	req := pfo.RESTClient.Post().
		Resource("pods").
		Namespace(pfo.Namespace).
		Name(pfo.PodName).
		SubResource("portforward")

	pfStopChannel := make(chan struct{}, 1)      // Signal that k8s forwarding takes as input for us to signal when to stop
	downstreamStopChannel := make(chan struct{}) // @TODO: can this be the same as pfStopChannel?

	localNamedEndPoint := fmt.Sprintf("%s:%s", pfo.Service, pfo.LocalPort)

	pfo.AddHosts()

	// Wait until the stop signal is received from above
	go func() {
		<-pfo.ManualStopChan
		close(downstreamStopChannel)
		pfo.removeHosts()
		pfo.removeInterfaceAlias()
		close(pfStopChannel)

	}()

	// Waiting until the pod is running
	pod, err := pfo.WaitUntilPodRunning(downstreamStopChannel)
	if err != nil {
		pfo.Stop()
		return err
	} else if pod == nil {
		// if err is not nil but pod is nil
		// mean service deleted but pod is not running.
		// No error, just return
		pfo.Stop()
		return nil
	}

	// Listen for pod is deleted
	go pfo.ListenUntilPodDeleted(downstreamStopChannel, pod)

	p := pfo.Out.MakeProducer(localNamedEndPoint)
	p.Output = log.IsLevelEnabled(log.DebugLevel)

	dialer := spdy.NewDialer(upgrader, &http.Client{Transport: transport}, http.MethodPost, req.URL())

	var address []string
	if pfo.LocalIp != nil {
		address = []string{pfo.LocalIp.To4().String(), pfo.LocalIp.To16().String()}
	} else {
		address = []string{"localhost"}
	}

	fw, err := portforward.NewOnAddresses(dialer, address, fwdPorts, pfStopChannel, make(chan struct{}), &p, &p)
	if err != nil {
		pfo.Stop()
		return err
	}

	// Blocking call
	if err = fw.ForwardPorts(); err != nil {
		pfo.Stop()
		return err
	}

	return nil
}

<<<<<<< HEAD
// this method to build the HostsParams
func (pfo *PortForwardOpts) BuildTheHostsParams() {
	pfo.HostsParams = &HostsParams{}
	localServiceName := pfo.Service
	nsServiceName := pfo.Service + "." + pfo.Namespace
	fullServiceName := fmt.Sprintf("%s.%s.svc.cluster.%s", pfo.Service, pfo.Namespace, pfo.Context)
	svcServiceName := fmt.Sprintf("%s.%s.svc", pfo.Service, pfo.Namespace)
	pfo.HostsParams.localServiceName = localServiceName
	pfo.HostsParams.nsServiceName = nsServiceName
	pfo.HostsParams.fullServiceName = fullServiceName
	pfo.HostsParams.svcServiceName = svcServiceName
=======
//// BuildHostsParams constructs the basic hostnames for the service
//// based on the PortForwardOpts configuration
//func (pfo *PortForwardOpts) BuildHostsParams() {
//
//	localServiceName := pfo.Service
//	nsServiceName := pfo.Service + "." + pfo.Namespace
//	fullServiceName := fmt.Sprintf("%s.%s.svc.cluster.local", pfo.Service, pfo.Namespace)
//	svcServiceName := fmt.Sprintf("%s.%s.svc", pfo.Service, pfo.Namespace)
//
//	// check if this is an additional cluster (remote from the
//	// perspective of the user / argument order)
//	if pfo.ClusterN > 0 {
//		fullServiceName = fmt.Sprintf("%s.%s.svc.cluster.%s", pfo.Service, pfo.Namespace, pfo.Context)
//	}
//	pfo.HostsParams.localServiceName = localServiceName
//	pfo.HostsParams.nsServiceName = nsServiceName
//	pfo.HostsParams.fullServiceName = fullServiceName
//	pfo.HostsParams.svcServiceName = svcServiceName
//}

// AddHost
func (pfo *PortForwardOpts) addHost(host string) {
	// add to list of hostnames for this port-forward
	pfo.Hosts = append(pfo.Hosts, host)

	// remove host if it already exists in /etc/hosts
	pfo.HostFile.Hosts.RemoveHost(host)

	// add host to /etc/hosts
	pfo.HostFile.Hosts.AddHost(pfo.LocalIp.String(), host)
>>>>>>> a21d2fb5
}

// AddHosts adds hostname entries to /etc/hosts
func (pfo *PortForwardOpts) AddHosts() {

<<<<<<< HEAD
	pfo.Hostfile.Lock()
	if pfo.ShortName {
		if pfo.Domain != "" {
			pfo.Hostfile.Hosts.RemoveHost(pfo.HostsParams.localServiceName + "." + pfo.Domain)
			pfo.Hostfile.Hosts.AddHost(pfo.LocalIp.String(), pfo.HostsParams.localServiceName+"."+pfo.Domain)
		}
		pfo.Hostfile.Hosts.RemoveHost(pfo.HostsParams.localServiceName)
		pfo.Hostfile.Hosts.AddHost(pfo.LocalIp.String(), pfo.HostsParams.localServiceName)
	}

	pfo.Hostfile.Hosts.RemoveHost(pfo.HostsParams.fullServiceName)
	pfo.Hostfile.Hosts.AddHost(pfo.LocalIp.String(), pfo.HostsParams.fullServiceName)

	pfo.Hostfile.Hosts.RemoveHost(pfo.HostsParams.svcServiceName)
	pfo.Hostfile.Hosts.AddHost(pfo.LocalIp.String(), pfo.HostsParams.svcServiceName)
=======
	pfo.HostFile.Lock()

	// pfo.Service holds only the service name
	// start with the smallest allowable hostname

	// bare service name
	if pfo.ClusterN == 0 && pfo.NamespaceN == 0 {
		pfo.addHost(pfo.Service)

		if pfo.Domain != "" {
			pfo.addHost(fmt.Sprintf(
				"%s.%s",
				pfo.Service,
				pfo.Domain,
			))
		}
	}

	// alternate cluster / first namespace
	if pfo.ClusterN > 0 && pfo.NamespaceN == 0 {
		pfo.addHost(fmt.Sprintf(
			"%s.%s",
			pfo.Service,
			pfo.Context,
		))
	}

	// namespaced without cluster
	if pfo.ClusterN == 0 {
		pfo.addHost(fmt.Sprintf(
			"%s.%s",
			pfo.Service,
			pfo.Namespace,
		))

		pfo.addHost(fmt.Sprintf(
			"%s.%s.svc",
			pfo.Service,
			pfo.Namespace,
		))

		pfo.addHost(fmt.Sprintf(
			"%s.%s.svc.cluster.local",
			pfo.Service,
			pfo.Namespace,
		))

		if pfo.Domain != "" {
			pfo.addHost(fmt.Sprintf(
				"%s.%s.svc.cluster.%s",
				pfo.Service,
				pfo.Namespace,
				pfo.Domain,
			))
		}
>>>>>>> a21d2fb5

	if pfo.Domain != "" {
		pfo.Hostfile.Hosts.RemoveHost(pfo.HostsParams.nsServiceName + "." + pfo.Domain)
		pfo.Hostfile.Hosts.AddHost(pfo.LocalIp.String(), pfo.HostsParams.nsServiceName+"."+pfo.Domain)
	}
<<<<<<< HEAD
	pfo.Hostfile.Hosts.RemoveHost(pfo.HostsParams.nsServiceName)
	pfo.Hostfile.Hosts.AddHost(pfo.LocalIp.String(), pfo.HostsParams.nsServiceName)
	err := pfo.Hostfile.Hosts.Save()
=======

	pfo.addHost(fmt.Sprintf(
		"%s.%s.%s",
		pfo.Service,
		pfo.Namespace,
		pfo.Context,
	))

	pfo.addHost(fmt.Sprintf(
		"%s.%s.svc.%s",
		pfo.Service,
		pfo.Namespace,
		pfo.Context,
	))

	pfo.addHost(fmt.Sprintf(
		"%s.%s.svc.cluster.%s",
		pfo.Service,
		pfo.Namespace,
		pfo.Context,
	))

	err := pfo.HostFile.Hosts.Save()
>>>>>>> a21d2fb5
	if err != nil {
		log.Error("Error saving hosts file", err)
	}
	pfo.HostFile.Unlock()
}

// removeHosts removes hosts /etc/hosts
// associated with a forwarded pod
func (pfo *PortForwardOpts) removeHosts() {

	// we should lock the pfo.HostFile here
	// because sometimes other goroutine write the *txeh.Hosts
	pfo.HostFile.Lock()
	// other applications or process may have written to /etc/hosts
	// since it was originally updated.
	err := pfo.HostFile.Hosts.Reload()
	if err != nil {
		log.Error("Unable to reload /etc/hosts: " + err.Error())
		return
	}

<<<<<<< HEAD
	if pfo.Domain != "" {
		// fmt.Printf("removeHost: %s\r\n", (pfo.HostsParams.localServiceName + "." + pfo.Domain))
		// fmt.Printf("removeHost: %s\r\n", (pfo.HostsParams.nsServiceName + "." + pfo.Domain))
		pfo.Hostfile.Hosts.RemoveHost(pfo.HostsParams.localServiceName + "." + pfo.Domain)
		pfo.Hostfile.Hosts.RemoveHost(pfo.HostsParams.nsServiceName + "." + pfo.Domain)
	}
	// fmt.Printf("removeHost: %s\r\n", pfo.HostsParams.localServiceName)
	// fmt.Printf("removeHost: %s\r\n", pfo.HostsParams.nsServiceName)
	pfo.Hostfile.Hosts.RemoveHost(pfo.HostsParams.localServiceName)
	pfo.Hostfile.Hosts.RemoveHost(pfo.HostsParams.nsServiceName)
	// fmt.Printf("removeHost: %s\r\n", pfo.HostsParams.fullServiceName)
	pfo.Hostfile.Hosts.RemoveHost(pfo.HostsParams.fullServiceName)
	pfo.Hostfile.Hosts.RemoveHost(pfo.HostsParams.svcServiceName)
=======
	// remove all hosts
	for _, host := range pfo.Hosts {
		log.Debugf("Removing host %s for pod %s in namespace %s from context %s", host, pfo.PodName, pfo.Namespace, pfo.Context)
		pfo.HostFile.Hosts.RemoveHost(host)
	}
>>>>>>> a21d2fb5

	// fmt.Printf("Delete Host And Save !\r\n")
	err = pfo.HostFile.Hosts.Save()
	if err != nil {
		log.Errorf("Error saving /etc/hosts: %s\n", err.Error())
	}
	pfo.HostFile.Unlock()
}

// removeInterfaceAlias called on stop signal to
func (pfo *PortForwardOpts) removeInterfaceAlias() {
	fwdnet.RemoveInterfaceAlias(pfo.LocalIp)
}

// Waiting for the pod running
func (pfo *PortForwardOpts) WaitUntilPodRunning(stopChannel <-chan struct{}) (*v1.Pod, error) {
	pod, err := pfo.ClientSet.CoreV1().Pods(pfo.Namespace).Get(pfo.PodName, metav1.GetOptions{})
	if err != nil {
		return nil, err
	}

	if pod.Status.Phase == v1.PodRunning {
		return pod, nil
	}

	watcher, err := pfo.ClientSet.CoreV1().Pods(pfo.Namespace).Watch(metav1.SingleObject(pod.ObjectMeta))
	if err != nil {
		return nil, err
	}

	// if the os.signal (we enter the Ctrl+C)
	// or ManualStop (service delete or some thing wrong)
	// or RunningChannel channel (the watch for pod runnings is done)
	// or timeout after 300s
	// we'll stop the watcher
	// TODO: change the 300s timeout to custom settings.
	go func() {
		defer watcher.Stop()
		select {
		case <-stopChannel:
		case <-time.After(time.Second * 300):
		}
	}()

	// watcher until the pod status is running
	for {
		event, ok := <-watcher.ResultChan()
		if !ok || event.Type == "ERROR" {
			break
		}
		if event.Object != nil && event.Type == "MODIFIED" {
			changedPod := event.Object.(*v1.Pod)
			if changedPod.Status.Phase == v1.PodRunning {
				return changedPod, nil
			}
		}
	}
	return nil, nil
}

// listen for pod is deleted
func (pfo *PortForwardOpts) ListenUntilPodDeleted(stopChannel <-chan struct{}, pod *v1.Pod) {

	watcher, err := pfo.ClientSet.CoreV1().Pods(pfo.Namespace).Watch(metav1.SingleObject(pod.ObjectMeta))
	if err != nil {
		return
	}

	// Listen for stop signal from above
	go func() {
		<-stopChannel
		watcher.Stop()
	}()

	// watcher until the pod is deleted, then trigger a syncpodforwards
	for {
		event, ok := <-watcher.ResultChan()
		if !ok {
			break
		}
		switch event.Type {
		case watch.Deleted:
			log.Warnf("Pod %s deleted, resyncing the %s service pods.", pod.ObjectMeta.Name, pfo.ServiceFwd)
			pfo.ServiceFwd.SyncPodForwards(false)
			return
		}
	}
}

// Stop sends the shutdown signal to the port-forwarding process.
// In case the shutdown signal was already given before, this is a no-op.
func (pfo *PortForwardOpts) Stop() {
	select {
	case <-pfo.DoneChan:
		return
	case <-pfo.ManualStopChan:
		return
	default:
	}
	close(pfo.ManualStopChan)
}<|MERGE_RESOLUTION|>--- conflicted
+++ resolved
@@ -46,22 +46,6 @@
 
 // PortForwardOpts
 type PortForwardOpts struct {
-<<<<<<< HEAD
-	Out            *fwdpub.Publisher
-	Config         *restclient.Config
-	ClientSet      *kubernetes.Clientset
-	RESTClient     *restclient.RESTClient
-	Context        string
-	Namespace      string
-	Service        string
-	ServiceFwd     ServiceFWD
-	PodName        string
-	PodPort        string
-	LocalIp        net.IP
-	LocalPort      string
-	Hostfile       *HostFileWithLock
-	ShortName      bool
-=======
 	Out        *fwdpub.Publisher
 	Config     restclient.Config
 	ClientSet  kubernetes.Clientset
@@ -93,7 +77,6 @@
 	// while > 0 is an external namespace
 	NamespaceN int
 
->>>>>>> a21d2fb5
 	Domain         string
 	HostsParams    *HostsParams
 	Hosts          []string
@@ -152,7 +135,7 @@
 		return err
 	} else if pod == nil {
 		// if err is not nil but pod is nil
-		// mean service deleted but pod is not running.
+		// mean service deleted but pod is not runnning.
 		// No error, just return
 		pfo.Stop()
 		return nil
@@ -162,7 +145,6 @@
 	go pfo.ListenUntilPodDeleted(downstreamStopChannel, pod)
 
 	p := pfo.Out.MakeProducer(localNamedEndPoint)
-	p.Output = log.IsLevelEnabled(log.DebugLevel)
 
 	dialer := spdy.NewDialer(upgrader, &http.Client{Transport: transport}, http.MethodPost, req.URL())
 
@@ -188,19 +170,6 @@
 	return nil
 }
 
-<<<<<<< HEAD
-// this method to build the HostsParams
-func (pfo *PortForwardOpts) BuildTheHostsParams() {
-	pfo.HostsParams = &HostsParams{}
-	localServiceName := pfo.Service
-	nsServiceName := pfo.Service + "." + pfo.Namespace
-	fullServiceName := fmt.Sprintf("%s.%s.svc.cluster.%s", pfo.Service, pfo.Namespace, pfo.Context)
-	svcServiceName := fmt.Sprintf("%s.%s.svc", pfo.Service, pfo.Namespace)
-	pfo.HostsParams.localServiceName = localServiceName
-	pfo.HostsParams.nsServiceName = nsServiceName
-	pfo.HostsParams.fullServiceName = fullServiceName
-	pfo.HostsParams.svcServiceName = svcServiceName
-=======
 //// BuildHostsParams constructs the basic hostnames for the service
 //// based on the PortForwardOpts configuration
 //func (pfo *PortForwardOpts) BuildHostsParams() {
@@ -231,29 +200,11 @@
 
 	// add host to /etc/hosts
 	pfo.HostFile.Hosts.AddHost(pfo.LocalIp.String(), host)
->>>>>>> a21d2fb5
 }
 
 // AddHosts adds hostname entries to /etc/hosts
 func (pfo *PortForwardOpts) AddHosts() {
 
-<<<<<<< HEAD
-	pfo.Hostfile.Lock()
-	if pfo.ShortName {
-		if pfo.Domain != "" {
-			pfo.Hostfile.Hosts.RemoveHost(pfo.HostsParams.localServiceName + "." + pfo.Domain)
-			pfo.Hostfile.Hosts.AddHost(pfo.LocalIp.String(), pfo.HostsParams.localServiceName+"."+pfo.Domain)
-		}
-		pfo.Hostfile.Hosts.RemoveHost(pfo.HostsParams.localServiceName)
-		pfo.Hostfile.Hosts.AddHost(pfo.LocalIp.String(), pfo.HostsParams.localServiceName)
-	}
-
-	pfo.Hostfile.Hosts.RemoveHost(pfo.HostsParams.fullServiceName)
-	pfo.Hostfile.Hosts.AddHost(pfo.LocalIp.String(), pfo.HostsParams.fullServiceName)
-
-	pfo.Hostfile.Hosts.RemoveHost(pfo.HostsParams.svcServiceName)
-	pfo.Hostfile.Hosts.AddHost(pfo.LocalIp.String(), pfo.HostsParams.svcServiceName)
-=======
 	pfo.HostFile.Lock()
 
 	// pfo.Service holds only the service name
@@ -309,17 +260,8 @@
 				pfo.Domain,
 			))
 		}
->>>>>>> a21d2fb5
-
-	if pfo.Domain != "" {
-		pfo.Hostfile.Hosts.RemoveHost(pfo.HostsParams.nsServiceName + "." + pfo.Domain)
-		pfo.Hostfile.Hosts.AddHost(pfo.LocalIp.String(), pfo.HostsParams.nsServiceName+"."+pfo.Domain)
-	}
-<<<<<<< HEAD
-	pfo.Hostfile.Hosts.RemoveHost(pfo.HostsParams.nsServiceName)
-	pfo.Hostfile.Hosts.AddHost(pfo.LocalIp.String(), pfo.HostsParams.nsServiceName)
-	err := pfo.Hostfile.Hosts.Save()
-=======
+
+	}
 
 	pfo.addHost(fmt.Sprintf(
 		"%s.%s.%s",
@@ -343,7 +285,6 @@
 	))
 
 	err := pfo.HostFile.Hosts.Save()
->>>>>>> a21d2fb5
 	if err != nil {
 		log.Error("Error saving hosts file", err)
 	}
@@ -365,27 +306,11 @@
 		return
 	}
 
-<<<<<<< HEAD
-	if pfo.Domain != "" {
-		// fmt.Printf("removeHost: %s\r\n", (pfo.HostsParams.localServiceName + "." + pfo.Domain))
-		// fmt.Printf("removeHost: %s\r\n", (pfo.HostsParams.nsServiceName + "." + pfo.Domain))
-		pfo.Hostfile.Hosts.RemoveHost(pfo.HostsParams.localServiceName + "." + pfo.Domain)
-		pfo.Hostfile.Hosts.RemoveHost(pfo.HostsParams.nsServiceName + "." + pfo.Domain)
-	}
-	// fmt.Printf("removeHost: %s\r\n", pfo.HostsParams.localServiceName)
-	// fmt.Printf("removeHost: %s\r\n", pfo.HostsParams.nsServiceName)
-	pfo.Hostfile.Hosts.RemoveHost(pfo.HostsParams.localServiceName)
-	pfo.Hostfile.Hosts.RemoveHost(pfo.HostsParams.nsServiceName)
-	// fmt.Printf("removeHost: %s\r\n", pfo.HostsParams.fullServiceName)
-	pfo.Hostfile.Hosts.RemoveHost(pfo.HostsParams.fullServiceName)
-	pfo.Hostfile.Hosts.RemoveHost(pfo.HostsParams.svcServiceName)
-=======
 	// remove all hosts
 	for _, host := range pfo.Hosts {
 		log.Debugf("Removing host %s for pod %s in namespace %s from context %s", host, pfo.PodName, pfo.Namespace, pfo.Context)
 		pfo.HostFile.Hosts.RemoveHost(host)
 	}
->>>>>>> a21d2fb5
 
 	// fmt.Printf("Delete Host And Save !\r\n")
 	err = pfo.HostFile.Hosts.Save()
